"""Generate PIDCalib jobs for the DDmisID project.

This script generates a bash file which is mostly a wrapper for pidcalib2, 
generated from the user-defined config file.
"""

from ddmisid import BinningGenerator
from ddmisid.utils import read_config, debug, timing
from data.aliases import CalibSamples, MCTunings, BinningVars, CommonCuts
from termcolor2 import c as tc
from pathlib import Path
import argparse
import os
import functools
from typing import Callable, TypeVar
from typing_extensions import ParamSpec

T = TypeVar("T")
P = ParamSpec("P")


def check_mu_region(
    func: Callable[P, T], valid_ids: "list[str]" = ["antimu_id", "mu_id"]
) -> Callable[P, T]:
    """Decorator to check whether muon id is valid"""

    @functools.wraps(func)
    def id_checker(*args: P.args, **kwargs: P.kwargs) -> T:
        id = kwargs["region_id"]
        assert id in valid_ids, f"ValueError: region_id must be in {valid_ids}"
        return func(*args, **kwargs)

    return id_checker


def match_muid_criteria(
    region_id: str,
    pid_config: dict,
) -> "list[str]":
    """Establish the pid categories from which to extract efficiencies via pidcalib2

    Parameters
    ----------
    region_id: str
        The region identifier (hadron-enriched or signal). Allowed values: "antimu_id", "mu_id"

    pid_config: dict
        The pid configuration dictionary, user-defined

    Returns
    -------
    list[str]:
        The pid category [{k, pi, p, e}_like, muon_like]
    """
    if (
        region_id == "antimu_id"
    ):  # partition the hadron-enriched sample into reco categories
        return list(pid_config["reco_cuts"].keys())
    elif region_id == "mu_id":  # signal selection
        return ["muon_like"]


@timing
@check_mu_region  # check whether the region_id is valid
def generate_jobs(
    pid_config: dict,
    region_id: str,  # allowed values: "antimu_id", "mu_id"
    parent_outdir: str = "bin",
    verbose: bool = False,
    test: bool = True,
) -> None:
    """Generate the executable for pidcalib2 jobs.

    Parameters
    ----------
    pid_config : dict
        Read-in user-defined config

    region_id : str
        The region identifier (hadron-enriched or signal). Allowed values: "antimu_id", "mu_id"

    verbose: bool

    Returns
    -------
    None
        Generates the appropriate bash file for pidcalib2 jobs
    """
    # establish the reco criteria: whether reco partitions of HE, or signal
    reco_set = match_muid_criteria(region_id, pid_config)

    # having read the config, write a suitable json file
    for y in pid_config["years"]:
        # generate the per-year binning file, and pass the binning json file path
        binning_path = BinningGenerator(path="config/main.yml").build(year=y)

        for true_sp_id, true_sp_alias in pid_config[
            "species"
        ].items():  # true hadrons, ghosts, electons whose abundance must be extracted
            for reco_sp in reco_set:  # reco partition identifiers
                for magpol in pid_config["magpols"]:
                    # differentiate between electron and hadrons for calibration samples
                    if true_sp_id != "electron":
                        CALIBRATION_SAMPLE = getattr(CalibSamples(), f"hadron_{y}")
                    if true_sp_id == "electron":
                        CALIBRATION_SAMPLE = getattr(CalibSamples(), f"e_{y}")

                    # book the binning variables, with per-year appropriate
                    BINNING_VARS = getattr(BinningVars(), f"_{y}")

                    # based on the desidered category, the pid, occupancy & kinematic selection criteria are different
                    if region_id == "antimu_id":
                        RECO_SEL = f"{getattr(MCTunings(), f'_{y}')}{pid_config['reco_cuts'][reco_sp]} & {pid_config[region_id]} & {pid_config['common_sel']}"
                    if region_id == "mu_id":
                        RECO_SEL = f"{getattr(MCTunings(), f'_{y}')}{pid_config['mu_id']} & {pid_config['common_sel']}"

                    # HACK: there is an exception for e 2016
                    if true_sp_id == "e_B_Jpsi" and y == "2016":
                        BINNING_VARS = getattr(
                            BinningVars(), f"e_2012"
                        )  # apparently Brunel prefix does not apply in this case

                    # produce summary
                    if verbose:
                        print(tc("Pidcalib jobs config summary:").underline.yellow)
                        print(
                            f"""\n* year: {y}\n* polarity: {magpol}\n* calib species: {true_sp_alias}\n* calibration sample: {CALIBRATION_SAMPLE }\
                            \n* binning variables: {BINNING_VARS}\n* reco selection: {RECO_SEL}\n
                        
                        """
                        )

                    # proceed with writing job executable
                    # -----------------------------------
                    # book a suitable directory
                    sp_outdir = f"{parent_outdir}/{y}/{magpol}/{region_id}/{true_sp_id}"
                    namespace = f"{true_sp_id}_to_{reco_sp}"

                    # clean up the directory to remove relic jobs
                    try:
                        os.system(f"rm -rf {parent_outdir}/{namespace}")
                        Path(f"{sp_outdir}/{namespace}").mkdir(
                            parents=True, exist_ok=True
                        )
                    except:
                        Path(f"{sp_outdir}/{namespace}").mkdir(
                            parents=True, exist_ok=True
                        )

                    # establish the pidcalib2 command and relative args
                    scratch_dir = "scratch" # NOTE: ask if necessary/useful for something later 
                    Path(scratch_dir).mkdir(parents=True, exist_ok=True)
<<<<<<< HEAD

                    job_conf = f'source /cvmfs/lhcb.cern.ch/lib/LbEnv &&\nlb-conda pidcalib pidcalib2.make_eff_hists --sample {CALIBRATION_SAMPLE} --magnet {magpol} --particle {true_sp_alias} --pid-cut "{RECO_SEL}" --binning-file {binning_path} --output-dir {scratch_dir}/{region_id}'
=======
                    job_conf = f'lb-conda pidcalib pidcalib2.make_eff_hists --sample {CALIBRATION_SAMPLE} --magnet {magpol} --particle {true_sp_alias} --pid-cut "{RECO_SEL}" --binning-file {binning_path} --output-dir {scratch_dir}/{region_id}'
>>>>>>> f9e7cfca
                    for bv in BINNING_VARS:
                        job_conf += f" --bin-var {bv}"

                    # if booked test, run over one calibration file only
                    if opts.test:
                        job_conf += " --max-files 1"

                    # need to preserve the selection info to read in the eff histograms from root fike
                    preserv_file = open(
                        f"{sp_outdir}/{namespace}/preserv.yaml",
                        "w",
                    )
                    preserv_file.write(f'real     : "{true_sp_alias}"\n')
                    preserv_file.write(f'reco     : "{reco_sp}"\n')
                    preserv_file.write(f'muid     : "{region_id}"\n')
                    preserv_file.write(f'eff_hist : "{true_sp_alias}_{reco_sp}_all"')
                    preserv_file.close()

                    # bash file to run PIDCalib
                    sh_file = open(f"{sp_outdir}/{namespace}/run.sh", "w")

                    # pipe command to bashfile
<<<<<<< HEAD
                    sh_file.write(f"{job_conf} &&\n")
=======
                    sh_file.write(f"{job_conf}")

                    # # save to pkl
                    # sh_file.write(f'\npidcalib2.pklhisto2root "{sp_outdir}/{namespace}/perf.pkl"')
>>>>>>> f9e7cfca

                    sh_file.write(
                        f"touch {sp_outdir}/{namespace}/pidcalib2.make_eff_hists.done"
                    )  # placeholder filler to signal complete execution of pidcalib2
                    sh_file.close()

                    # make the bash file executable
                    os.chmod(f"{sp_outdir}/{namespace}/run.sh", 0o0777)

                    # report successul run
                    if verbose:
                        print(
                            tc(
                                f"Success: generated {sp_outdir}/{namespace}/run.sh"
                            ).green
                        )


if __name__ == "__main__":
    parser = argparse.ArgumentParser(description="PIDCalib jobs generator")
    parser.add_argument(
        "-t", "--test", action="store_true", help="Run pidcalib2 with --max-files==1"
    )
    opts = parser.parse_args()

    # establish the credentials to access eos
    os.system(f"kinit {read_config('config/main.yml', key='user_id')}@CERN.CH")

    # generate the pidcalib2 jobs in the hadron-enriched region and extrapolation to signal
    for id in ("antimu_id", "mu_id"):
        generate_jobs(
            pid_config=read_config("config/main.yml", key="pid"),
            region_id=id,
        )<|MERGE_RESOLUTION|>--- conflicted
+++ resolved
@@ -150,12 +150,9 @@
                     # establish the pidcalib2 command and relative args
                     scratch_dir = "scratch" # NOTE: ask if necessary/useful for something later 
                     Path(scratch_dir).mkdir(parents=True, exist_ok=True)
-<<<<<<< HEAD
 
                     job_conf = f'source /cvmfs/lhcb.cern.ch/lib/LbEnv &&\nlb-conda pidcalib pidcalib2.make_eff_hists --sample {CALIBRATION_SAMPLE} --magnet {magpol} --particle {true_sp_alias} --pid-cut "{RECO_SEL}" --binning-file {binning_path} --output-dir {scratch_dir}/{region_id}'
-=======
-                    job_conf = f'lb-conda pidcalib pidcalib2.make_eff_hists --sample {CALIBRATION_SAMPLE} --magnet {magpol} --particle {true_sp_alias} --pid-cut "{RECO_SEL}" --binning-file {binning_path} --output-dir {scratch_dir}/{region_id}'
->>>>>>> f9e7cfca
+
                     for bv in BINNING_VARS:
                         job_conf += f" --bin-var {bv}"
 
@@ -178,14 +175,7 @@
                     sh_file = open(f"{sp_outdir}/{namespace}/run.sh", "w")
 
                     # pipe command to bashfile
-<<<<<<< HEAD
                     sh_file.write(f"{job_conf} &&\n")
-=======
-                    sh_file.write(f"{job_conf}")
-
-                    # # save to pkl
-                    # sh_file.write(f'\npidcalib2.pklhisto2root "{sp_outdir}/{namespace}/perf.pkl"')
->>>>>>> f9e7cfca
 
                     sh_file.write(
                         f"touch {sp_outdir}/{namespace}/pidcalib2.make_eff_hists.done"
